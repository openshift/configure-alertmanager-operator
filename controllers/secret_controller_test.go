package controllers

import (
	"context"
	"encoding/json"
	"fmt"
	"reflect"
	"testing"

	"github.com/golang/mock/gomock"
	configv1 "github.com/openshift/api/config/v1"
	"github.com/openshift/configure-alertmanager-operator/config"
	"github.com/openshift/configure-alertmanager-operator/pkg/readiness"
	alertmanager "github.com/openshift/configure-alertmanager-operator/pkg/types"
	monitoringv1 "github.com/prometheus-operator/prometheus-operator/pkg/apis/monitoring/v1"
	yaml "gopkg.in/yaml.v2"
	corev1 "k8s.io/api/core/v1"
	metav1 "k8s.io/apimachinery/pkg/apis/meta/v1"
	k8sruntime "k8s.io/apimachinery/pkg/runtime"
	"k8s.io/apimachinery/pkg/types"
	utilruntime "k8s.io/apimachinery/pkg/util/runtime"
	"sigs.k8s.io/controller-runtime/pkg/client"
	"sigs.k8s.io/controller-runtime/pkg/client/fake"
	logf "sigs.k8s.io/controller-runtime/pkg/log"
	"sigs.k8s.io/controller-runtime/pkg/reconcile"
)

const (
	exampleClusterId = "fake-cluster-id"
	exampleProxy     = "https://fakeproxy.here"
)

var reqLogger = logf.Log.WithName("secret_controller")

var exampleManagedNamespaces = []string{
	"dedicated-admin",
	"openshift-aqua",
	"openshift-backplane",
	"openshift-backplane-cee",
	"openshift-backplane-managed-scripts",
}

var exampleOCPNamespaces = []string{
	"openshift-apiserver-operator",
	"openshift-authentication-operator",
	"openshift-cloud-controller-manager",
	"openshift-cloud-controller-manager-operator",
	"openshift-cloud-credential-operator",
}

// readAlertManagerConfig fetches the AlertManager configuration from its default location.
// This is equivalent to `oc get secrets -n openshift-monitoring alertmanager-main`.
// It specifically extracts the .data "alertmanager.yaml" field, and loads it into a resource
// of type Config, enabling it to be marshalled and unmarshalled as needed.
func readAlertManagerConfig(r *SecretReconciler, request *reconcile.Request) *alertmanager.Config {
	amconfig := &alertmanager.Config{}

	secret := &corev1.Secret{}

	// Define a new objectKey for fetching the alertmanager config.
	objectKey := client.ObjectKey{
		Namespace: request.Namespace,
		Name:      secretNameAlertmanager,
	}

	// Fetch the alertmanager config and load it into an alertmanager.Config struct.
	if err := r.Client.Get(context.TODO(), objectKey, secret); err != nil {
		panic(err)
	}
	secretdata := secret.Data["alertmanager.yaml"]
	err := yaml.Unmarshal(secretdata, &amconfig)
	if err != nil {
		panic(err)
	}

	return amconfig
}

func assertEquals(t *testing.T, want interface{}, got interface{}, message string) {
	if reflect.DeepEqual(got, want) {
		return
	}

	if len(message) == 0 {
		message = fmt.Sprintf("Expected '%v' but got '%v'", want, got)
	} else {
		message = fmt.Sprintf("%s: Expected '%v' but got '%v'", message, want, got)
	}
	t.Fatal(message)
}

func assertNotEquals(t *testing.T, want interface{}, got interface{}, message string) {
	if !reflect.DeepEqual(got, want) {
		return
	}
	if len(message) == 0 {
		message = fmt.Sprintf("Didn't expect '%v'", want)
	} else {
		message = fmt.Sprintf("%s: Expected '%v' but got '%v'", message, want, got)
	}
	t.Fatal(message)
}

func assertGte(t *testing.T, want int, got int, message string) {
	if want <= got {
		return
	}
	if len(message) == 0 {
		message = fmt.Sprintf("Expected '%v' but got '%v'", want, got)
	} else {
		message = fmt.Sprintf("%s: Expected '%v' but got '%v'", message, want, got)
	}
	t.Fatal(message)
}

func assertTrue(t *testing.T, status bool, message string) {
	if status {
		return
	}
	t.Fatal(message)
}

func assertFalse(t *testing.T, status bool, message string) {
	if !status {
		return
	}
	t.Fatal(message)
}

// utility class to test PD route creation
func verifyPagerdutyRoute(t *testing.T, route *alertmanager.Route, expectedNamespaces []string) {
	assertEquals(t, defaultReceiver, route.Receiver, "Receiver Name")
	assertEquals(t, true, route.Continue, "Continue")
	assertEquals(t, []string{"alertname", "severity"}, route.GroupByStr, "GroupByStr")
	assertGte(t, 1, len(route.Routes), "Number of Routes")

	// verify we have the core routes for namespace, ES, and fluentd
	hasNamespace := false
	hasElasticsearch := false
	hasFluentd := false
	routeNamespaces := []string{}
	for _, route := range route.Routes {
		if route.Receiver == receiverPagerduty && route.MatchRE["namespace"] != "" {
			routeNamespaces = append(routeNamespaces, route.MatchRE["namespace"])
		} else if route.Match["job"] == "fluentd" {
			hasFluentd = true
		} else if route.Match["cluster"] == "elasticsearch" {
			hasElasticsearch = true
		}
	}

	if reflect.DeepEqual(expectedNamespaces, routeNamespaces) {
		hasNamespace = true
	}

	assertTrue(t, hasNamespace, "No route for MatchRE on namespace")
	assertTrue(t, hasElasticsearch, "No route for Match on cluster=elasticsearch")
	assertTrue(t, hasFluentd, "No route for Match on job=fluentd")
}

// utility class to test Goalert route creation
func verifyGoalertRoute(t *testing.T, route *alertmanager.Route, expectedNamespaces []string) {
	assertEquals(t, receiverGoAlertLow, route.Receiver, "Receiver Name")
	assertEquals(t, true, route.Continue, "Continue")
	assertEquals(t, []string{"alertname", "severity"}, route.GroupByStr, "GroupByStr")
	assertGte(t, 1, len(route.Routes), "Number of Routes")

	// verify we have the core routes for namespace, ES, and fluentd
	hasNamespace := false
	hasElasticsearch := false
	hasFluentd := false
	routeNamespaces := []string{}
	for _, route := range route.Routes {
		if route.Receiver == receiverGoAlertLow && route.MatchRE["namespace"] != "" {
			routeNamespaces = append(routeNamespaces, route.MatchRE["namespace"])
		} else if route.Match["job"] == "fluentd" {
			hasFluentd = true
		} else if route.Match["cluster"] == "elasticsearch" {
			hasElasticsearch = true
		}
	}

	if reflect.DeepEqual(expectedNamespaces, routeNamespaces) {
		hasNamespace = true
	}

	assertTrue(t, hasNamespace, "No route for MatchRE on namespace")
	assertTrue(t, hasElasticsearch, "No route for Match on cluster=elasticsearch")
	assertTrue(t, hasFluentd, "No route for Match on job=fluentd")
}

func verifyNullReceiver(t *testing.T, receivers []*alertmanager.Receiver) {
	hasNull := false
	for _, receiver := range receivers {
		if receiver.Name == receiverNull {
			hasNull = true
			assertEquals(t, 0, len(receiver.PagerdutyConfigs), "Empty PagerdutyConfigs")
		}
	}
	assertTrue(t, hasNull, fmt.Sprintf("No '%s' receiver", receiverNull))
}

// utility function to verify Pagerduty Receivers
func verifyPagerdutyReceivers(t *testing.T, key string, proxy string, receivers []*alertmanager.Receiver) {
	// there are at least 3 receivers: namespace, elasticsearch, and fluentd
	assertGte(t, 2, len(receivers), "Number of Receivers")

	// verify structure of each
	hasMakeItWarning := false
	hasPagerduty := false
	hasMakeItError := false
	hasMakeItCritical := false
	for _, receiver := range receivers {
		switch receiver.Name {
		case receiverMakeItWarning:
			hasMakeItWarning = true
			assertEquals(t, true, receiver.PagerdutyConfigs[0].NotifierConfig.VSendResolved, "VSendResolved")
			assertEquals(t, key, receiver.PagerdutyConfigs[0].RoutingKey, "RoutingKey")
			assertEquals(t, "warning", receiver.PagerdutyConfigs[0].Severity, "Severity")
			assertEquals(t, proxy, receiver.PagerdutyConfigs[0].HttpConfig.ProxyURL, "Proxy")
		case receiverPagerduty:
			hasPagerduty = true
			assertEquals(t, true, receiver.PagerdutyConfigs[0].NotifierConfig.VSendResolved, "VSendResolved")
			assertEquals(t, key, receiver.PagerdutyConfigs[0].RoutingKey, "RoutingKey")
			assertTrue(t, receiver.PagerdutyConfigs[0].Severity != "", "Non empty Severity")
			assertNotEquals(t, "warning", receiver.PagerdutyConfigs[0].Severity, "Severity")
			assertEquals(t, proxy, receiver.PagerdutyConfigs[0].HttpConfig.ProxyURL, "Proxy")
		case receiverMakeItError:
			hasMakeItError = true
			assertEquals(t, true, receiver.PagerdutyConfigs[0].NotifierConfig.VSendResolved, "VSendResolved")
			assertEquals(t, key, receiver.PagerdutyConfigs[0].RoutingKey, "RoutingKey")
			assertEquals(t, "error", receiver.PagerdutyConfigs[0].Severity, "Severity")
			assertNotEquals(t, "warning", receiver.PagerdutyConfigs[0].Severity, "Severity")
			assertEquals(t, proxy, receiver.PagerdutyConfigs[0].HttpConfig.ProxyURL, "Proxy")
		case receiverMakeItCritical:
			hasMakeItCritical = true
			assertEquals(t, true, receiver.PagerdutyConfigs[0].NotifierConfig.VSendResolved, "VSendResolved")
			assertEquals(t, key, receiver.PagerdutyConfigs[0].RoutingKey, "RoutingKey")
			assertEquals(t, "critical", receiver.PagerdutyConfigs[0].Severity, "Severity")
			assertEquals(t, proxy, receiver.PagerdutyConfigs[0].HttpConfig.ProxyURL, "Proxy")
		}
	}

	assertTrue(t, hasMakeItCritical, fmt.Sprintf("No '%s' receiver", receiverMakeItCritical))
	assertTrue(t, hasMakeItError, fmt.Sprintf("No '%s' receiver", receiverMakeItError))
	assertTrue(t, hasMakeItWarning, fmt.Sprintf("No '%s' receiver", receiverMakeItWarning))
	assertTrue(t, hasPagerduty, fmt.Sprintf("No '%s' receiver", receiverPagerduty))
}

<<<<<<< HEAD
// utility function to verify Goalert Receivers
func verifyGoalertLowReceivers(t *testing.T, url string, proxy string, receivers []*alertmanager.Receiver) {
	// there are at least 1 receiver: goalert
	assertGte(t, 1, len(receivers), "Number of Receivers")

	hasGoalertLow := false

	for _, receiver := range receivers {
		if receiver.Name == receiverGoAlertLow {
			hasGoalertLow = true
			assertEquals(t, true, receiver.WebhookConfigs[0].NotifierConfig.VSendResolved, "VSendResolved")
			assertEquals(t, url, receiver.WebhookConfigs[0].URL, "URL")
			assertEquals(t, proxy, receiver.WebhookConfigs[0].HttpConfig.ProxyURL, "Proxy")
		}
	}
	assertTrue(t, hasGoalertLow, fmt.Sprintf("No '%s' receiver", receiverGoAlertLow))
}

// utility function to verify Goalert Receivers
func verifyGoalertHighReceivers(t *testing.T, url string, proxy string, receivers []*alertmanager.Receiver) {
	// there are at least 1 receivers: goalert-high
	assertGte(t, 1, len(receivers), "Number of Receivers")

	hasGoalertHigh := false

	for _, receiver := range receivers {
		if receiver.Name == receiverGoAlertHigh {
			hasGoalertHigh = true
			assertEquals(t, true, receiver.WebhookConfigs[0].NotifierConfig.VSendResolved, "VSendResolved")
			assertEquals(t, url, receiver.WebhookConfigs[0].URL, "URL")
			assertEquals(t, proxy, receiver.WebhookConfigs[0].HttpConfig.ProxyURL, "Proxy")
		}
	}
	assertTrue(t, hasGoalertHigh, fmt.Sprintf("No '%s' receiver", receiverGoAlertHigh))
}

// utility function to verify Goalert Heartbeat
func verifyHeartbeatRoute(t *testing.T, route *alertmanager.Route) {
	assertEquals(t, receiverGoAlertHeartbeat, route.Receiver, "Receiver Name")
	assertEquals(t, "5m", route.RepeatInterval, "Repeat Interval")
	assertEquals(t, "Watchdog", route.Match["alertname"], "Alert Name")
	assertEquals(t, true, route.Continue, "Continue")
}

// utility to test Goalert heartbeat receivers
func verifyHeartbeatReceiver(t *testing.T, url string, proxy string, receivers []*alertmanager.Receiver) {
	// there is at least 1 receiver
	assertGte(t, 1, len(receivers), "Number of Receivers")

	// verify structure of each
	hasWatchdog := false
	for _, receiver := range receivers {
		if receiver.Name == receiverGoAlertHeartbeat {
			hasWatchdog = true
			assertTrue(t, receiver.WebhookConfigs[0].VSendResolved, "VSendResolved")
			assertEquals(t, url, receiver.WebhookConfigs[0].URL, "URL")
			assertEquals(t, proxy, receiver.WebhookConfigs[0].HttpConfig.ProxyURL, "Proxy")
		}
	}

	assertTrue(t, hasWatchdog, fmt.Sprintf("No '%s' receiver", receiverWatchdog))
}

=======
>>>>>>> b403bded
// utility function to verify watchdog route
func verifyWatchdogRoute(t *testing.T, route *alertmanager.Route) {
	assertEquals(t, receiverWatchdog, route.Receiver, "Receiver Name")
	assertEquals(t, "5m", route.RepeatInterval, "Repeat Interval")
	assertEquals(t, "Watchdog", route.Match["alertname"], "Alert Name")
}

// utility to test watchdog receivers
func verifyWatchdogReceiver(t *testing.T, url string, proxy string, receivers []*alertmanager.Receiver) {
	// there is 1 receiver
	assertGte(t, 1, len(receivers), "Number of Receivers")

	// verify structure of each
	hasWatchdog := false
	for _, receiver := range receivers {
		if receiver.Name == receiverWatchdog {
			hasWatchdog = true
			assertTrue(t, receiver.WebhookConfigs[0].VSendResolved, "VSendResolved")
			assertEquals(t, url, receiver.WebhookConfigs[0].URL, "URL")
			assertEquals(t, proxy, receiver.WebhookConfigs[0].HttpConfig.ProxyURL, "Proxy")
		}
	}

	assertTrue(t, hasWatchdog, fmt.Sprintf("No '%s' receiver", receiverWatchdog))
}

// utility function to verify watchdog route
func verifyOCMAgentRoute(t *testing.T, route *alertmanager.Route) {
	assertEquals(t, receiverOCMAgent, route.Receiver, "Receiver Name")
	assertFalse(t, route.Continue, "Continue")
	assertEquals(t, "true", route.Match[managedNotificationLabel], "Alert Label")
}

// utility to test watchdog receivers
func verifyOCMAgentReceiver(t *testing.T, url string, receivers []*alertmanager.Receiver) {
	// there is 1 receiver
	assertGte(t, 1, len(receivers), "Number of Receivers")

	// verify structure of each
	hasOCMAgent := false
	for _, receiver := range receivers {
		if receiver.Name == receiverOCMAgent {
			hasOCMAgent = true
			assertTrue(t, receiver.WebhookConfigs[0].VSendResolved, "VSendResolved")
			assertEquals(t, url, receiver.WebhookConfigs[0].URL, "URL")
		}
	}

	assertTrue(t, hasOCMAgent, fmt.Sprintf("No '%s' receiver", receiverOCMAgent))
}

func verifyInhibitRules(t *testing.T, inhibitRules []*alertmanager.InhibitRule) {
	tests := []struct {
		SourceMatch   map[string]string
		TargetMatchRE map[string]string
		Equal         []string
		Expected      bool
	}{
		{
			SourceMatch: map[string]string{
				"alertname": "NotPresent",
			},
			TargetMatchRE: map[string]string{
				"alertname": "DoesNotExist",
			},
			Equal: []string{
				"namespace",
				"missing",
			},
			Expected: false,
		},
		{
			Equal: []string{
				"namespace",
				"alertname",
			},
			SourceMatch: map[string]string{
				"severity": "critical",
			},
			TargetMatchRE: map[string]string{
				"severity": "warning|info",
			},
			Expected: true,
		},
		{
			Equal: []string{
				"namespace",
				"alertname",
			},
			SourceMatch: map[string]string{
				"severity": "warning",
			},
			TargetMatchRE: map[string]string{
				"severity": "info",
			},
			Expected: true,
		},
		{
			Equal: []string{
				"namespace",
				"name",
			},
			SourceMatch: map[string]string{
				"alertname": "ClusterOperatorDegraded",
				"severity":  "critical",
			},
			TargetMatchRE: map[string]string{
				"alertname": "ClusterOperatorDown",
			},
			Expected: true,
		},
		{
			Equal: []string{
				"node",
				"instance",
			},
			SourceMatch: map[string]string{
				"alertname": "KubeNodeNotReady",
			},
			TargetMatchRE: map[string]string{
				"alertname": "KubeNodeUnreachable",
			},
			Expected: true,
		},
		{
			SourceMatch: map[string]string{
				"alertname": "KubeNodeUnreachable",
			},
			TargetMatchRE: map[string]string{
				"alertname": "SDNPodNotReady|TargetDown",
			},
			Expected: true,
		},
		{
			Equal: []string{
				"instance",
			},
			SourceMatch: map[string]string{
				"alertname": "KubeNodeNotReady",
			},
			TargetMatchRE: map[string]string{
				"alertname": "KubeDaemonSetRolloutStuck|KubeDaemonSetMisScheduled|KubeDeploymentReplicasMismatch|KubeStatefulSetReplicasMismatch|KubePodNotReady",
			},
			Expected: true,
		},
		{
			Equal: []string{
				"namespace",
			},
			SourceMatch: map[string]string{
				"alertname": "KubeDeploymentReplicasMismatch",
			},
			TargetMatchRE: map[string]string{
				"alertname": "KubePodNotReady|KubePodCrashLooping",
			},
			Expected: true,
		},
		{
			SourceMatch: map[string]string{
				"alertname": "ElasticsearchOperatorCSVNotSuccessful",
			},
			TargetMatchRE: map[string]string{
				"alertname": "ElasticsearchClusterNotHealthy",
			},
			// NB this label obviously won't match and that's both ok and expected. When a label is missing (or empty) on both source and target, the rule will apply (see: docs ).
			// see: https://www.prometheus.io/docs/alerting/latest/configuration/#inhibit_rule

			// If there wasn't a label here, the tests exploded spectacularly, so I figured a label that would never match is the next best thing.
			Equal: []string{
				"dummylabel",
			},
			Expected: true,
		},
		{
			SourceMatch: map[string]string{
				"alertname": "KubeAPIErrorBudgetBurn",
			},
			TargetMatchRE: map[string]string{
				"alertname": "api-ErrorBudgetBurn",
			},
			Equal: []string{
				"severity",
			},
			Expected: true,
		},
	}

	// keep track of which inhibition rules were affirmatively tested
	var presentInhibitionRules []int

	// confirm that the expected inhibition rules are present
	for _, test := range tests {
		present := false

		for i, inhibitRule := range inhibitRules {
			if reflect.DeepEqual(inhibitRule.SourceMatch, test.SourceMatch) && reflect.DeepEqual(inhibitRule.TargetMatchRE, test.TargetMatchRE) && reflect.DeepEqual(inhibitRule.Equal, test.Equal) {
				present = true
				presentInhibitionRules = append(presentInhibitionRules, i)
			}
		}

		assertEquals(t, present, test.Expected, fmt.Sprintf("expected: %+v", test))
	}

	// confirm that the present inhibition rules are expected
	for i := 0; i < len(inhibitRules); i++ {
		inhibitionRuleExpected := false

		for _, p := range presentInhibitionRules {
			if i == p {
				inhibitionRuleExpected = true
			}
		}

		rule, _ := json.Marshal(inhibitRules[i])
		assertTrue(t, inhibitionRuleExpected, fmt.Sprintf("Unexpected InhibitRule: %s", rule))
	}
}

func Test_cmInList(t *testing.T) {
	// prepare environment
	ctrl := gomock.NewController(t)
	defer ctrl.Finish()
	mockReadiness := readiness.NewMockInterface(ctrl)
	reconciler := createReconciler(t, mockReadiness)
	createNamespace(reconciler, t)
	createConfigMap(reconciler, cmNameManagedNamespaces, cmKeyManagedNamespaces, "test")

	cmList := corev1.ConfigMapList{}
	err := reconciler.Client.List(context.TODO(), &cmList, &client.ListOptions{})
	if err != nil {
		t.Fatalf("Could not list ConfigMaps: %v", err)
	}

	assertTrue(t, cmInList(reqLogger, cmNameManagedNamespaces, &cmList), fmt.Sprintf("Expected ConfigMap to be present in list: %s", cmNameManagedNamespaces))
	assertTrue(t, !cmInList(reqLogger, "fake-configmap", &cmList), fmt.Sprintf("Did not expect ConfigMap to be present in list: %s", "fake-configmap"))
}

func Test_secretInList(t *testing.T) {
	// prepare environment
	ctrl := gomock.NewController(t)
	defer ctrl.Finish()
	mockReadiness := readiness.NewMockInterface(ctrl)
	reconciler := createReconciler(t, mockReadiness)
	createNamespace(reconciler, t)
	createSecret(reconciler, secretNamePD, secretKeyPD, "")
	createSecret(reconciler, secretNameDMS, secretKeyDMS, "")
	createGoAlertSecret(reconciler, secretNameGoalert, secretKeyGoalertLow, secretKeyGoalertHigh, secretKeyGoalertHeartbeat, "", "", "")

	secretList := corev1.SecretList{}
	err := reconciler.Client.List(context.TODO(), &secretList, &client.ListOptions{})
	if err != nil {
		t.Fatalf("Could not list Secrets: %v", err)
	}

	assertTrue(t, secretInList(reqLogger, secretNamePD, &secretList), fmt.Sprintf("Expected Secret to be present in list: %s", secretNamePD))
	assertTrue(t, secretInList(reqLogger, secretNameDMS, &secretList), fmt.Sprintf("Expected Secret to be present in list: %s", secretNameDMS))
	assertTrue(t, secretInList(reqLogger, secretNameGoalert, &secretList), fmt.Sprintf("Expected Secret to be present in list: %s", secretNameGoalert))
	assertTrue(t, !secretInList(reqLogger, "fake-secret", &secretList), fmt.Sprintf("Did not expect Secret to be present in list: %s", "fake-secret"))
}

// Test_parseSecrets tests the parseSecrets function under normal circumstances
func Test_parseSecrets(t *testing.T) {
	// prepare environment
	ctrl := gomock.NewController(t)
	defer ctrl.Finish()
	mockReadiness := readiness.NewMockInterface(ctrl)
	reconciler := createReconciler(t, mockReadiness)

	pdKey := "asdfjkl123"
	dmsURL := "https://hjklasdf09876"
	gaHighURL := "https://dummy-gahigh-url"
	gaLowURL := "https://dummy-galow-url"
	gaHeartURL := "https://dummy-gaheartbeat-url"

	createNamespace(reconciler, t)
	createSecret(reconciler, secretNamePD, secretKeyPD, pdKey)
	createSecret(reconciler, secretNameDMS, secretKeyDMS, dmsURL)
	createGoAlertSecret(reconciler,
		secretNameGoalert,
		secretKeyGoalertLow,
		secretKeyGoalertHigh,
		secretKeyGoalertHeartbeat,
		gaLowURL,
		gaHighURL,
		gaHeartURL)

	secretList := &corev1.SecretList{}
	err := reconciler.Client.List(context.TODO(), secretList, &client.ListOptions{})
	if err != nil {
		t.Fatalf("Could not list Secrets: %v", err)
	}

	request := createReconcileRequest(reconciler, secretNamePD)
	pagerdutyRoutingKey, watchdogURL, goalertURLlow, goalertURLhigh, goalertURLheartbeat := reconciler.parseSecrets(reqLogger, secretList, request.Namespace, true)

	assertEquals(t, pdKey, pagerdutyRoutingKey, "Expected PagerDuty routing keys to match")
	assertEquals(t, dmsURL, watchdogURL, "Expected DMS URLs to match")
	assertEquals(t, gaLowURL, goalertURLlow, "Expected GoAlert Low URLs to match")
	assertEquals(t, gaHighURL, goalertURLhigh, "Expected GoAlert High URLs to match")
	assertEquals(t, gaHeartURL, goalertURLheartbeat, "Expected GoAlert Heartbeat URLs to match")
}

// Test_parseSecrets tests the parseSecrets function when the DMS secret does not exist
func Test_parseSecrets_MissingDMS(t *testing.T) {
	// prepare environment
	ctrl := gomock.NewController(t)
	defer ctrl.Finish()
	mockReadiness := readiness.NewMockInterface(ctrl)
	reconciler := createReconciler(t, mockReadiness)

	pdKey := "asdfjkl123"

	createNamespace(reconciler, t)
	createSecret(reconciler, secretNamePD, secretKeyPD, pdKey)

	secretList := &corev1.SecretList{}
	err := reconciler.Client.List(context.TODO(), secretList, &client.ListOptions{})
	if err != nil {
		t.Fatalf("Could not list Secrets: %v", err)
	}

	request := createReconcileRequest(reconciler, secretNamePD)
	pagerdutyRoutingKey, watchdogURL, goalertURLlow, goalertURLhigh, goalertURLheartbeat := reconciler.parseSecrets(reqLogger, secretList, request.Namespace, true)

	assertEquals(t, pdKey, pagerdutyRoutingKey, "Expected PagerDuty routing keys to match")
	assertEquals(t, "", watchdogURL, "Expected DMS URLs to match")
	assertEquals(t, "", goalertURLlow, "Expected GoAlert Low URLs to match")
	assertEquals(t, "", goalertURLhigh, "Expected GoAlert High URLs to match")
	assertEquals(t, "", goalertURLheartbeat, "Expected GoAlert Heartbeat URLs to match")
}

// Tests the parseSecrets function when the PD secret does not exist
func Test_parseSecrets_MissingPagerDuty(t *testing.T) {
	// prepare environment
	ctrl := gomock.NewController(t)
	defer ctrl.Finish()
	mockReadiness := readiness.NewMockInterface(ctrl)
	reconciler := createReconciler(t, mockReadiness)

	dmsURL := "https://hjklasdf09876"

	createNamespace(reconciler, t)
	createSecret(reconciler, secretNameDMS, secretKeyDMS, dmsURL)

	secretList := &corev1.SecretList{}
	err := reconciler.Client.List(context.TODO(), secretList, &client.ListOptions{})
	if err != nil {
		t.Fatalf("Could not list Secrets: %v", err)
	}

	request := createReconcileRequest(reconciler, secretNamePD)
	pagerdutyRoutingKey, watchdogURL, goalertURLlow, goalertURLhigh, goalertURLheartbeat := reconciler.parseSecrets(reqLogger, secretList, request.Namespace, true)

	assertEquals(t, "", pagerdutyRoutingKey, "Expected PagerDuty routing keys to match")
	assertEquals(t, dmsURL, watchdogURL, "Expected DMS URLs to match")
	assertEquals(t, "", goalertURLlow, "Expected GoAlert Low URLs to match")
	assertEquals(t, "", goalertURLhigh, "Expected GoAlert High URLs to match")
	assertEquals(t, "", goalertURLheartbeat, "Expected GoAlert Heartbeat URLs to match")
}

// Tests the parseSecrets function when the GoAlert secrets do not exist
func Test_parseSecrets_MissingGoAlert(t *testing.T) {
	// prepare environment
	ctrl := gomock.NewController(t)
	defer ctrl.Finish()
	mockReadiness := readiness.NewMockInterface(ctrl)
	reconciler := createReconciler(t, mockReadiness)

	gaHighURL := "https://dummy-gahigh-url"
	gaLowURL := "https://dummy-galow-url"
	gaHeartURL := "https://dummy-gaheartbeat-url"

	createNamespace(reconciler, t)
	createGoAlertSecret(reconciler,
		secretNameGoalert,
		secretKeyGoalertLow,
		secretKeyGoalertHigh,
		secretKeyGoalertHeartbeat,
		gaLowURL,
		gaHighURL,
		gaHeartURL)

	secretList := &corev1.SecretList{}
	err := reconciler.Client.List(context.TODO(), secretList, &client.ListOptions{})
	if err != nil {
		t.Fatalf("Could not list Secrets: %v", err)
	}

	request := createReconcileRequest(reconciler, secretNameGoalert)
	pagerdutyRoutingKey, watchdogURL, goalertURLlow, goalertURLhigh, goalertURLheartbeat := reconciler.parseSecrets(reqLogger, secretList, request.Namespace, true)

	assertEquals(t, "", pagerdutyRoutingKey, "Expected PagerDuty routing keys to match")
	assertEquals(t, "", watchdogURL, "Expected DMS URLs to match")
	assertEquals(t, gaLowURL, goalertURLlow, "Expected GoAlert Low URLs to match")
	assertEquals(t, gaHighURL, goalertURLhigh, "Expected GoAlert High URLs to match")
	assertEquals(t, gaHeartURL, goalertURLheartbeat, "Expected GoAlert Heartbeat URLs to match")
}

// Test_parseConfigMaps tests the parseConfigMaps function under various circumstances
func Test_parseConfigMaps(t *testing.T) {
	ctrl := gomock.NewController(t)
	defer ctrl.Finish()

	// Generate aggregate list of example namespaces
	var validNamespaces []string
	validNamespaces = append(validNamespaces, exampleManagedNamespaces...)
	validNamespaces = append(validNamespaces, exampleOCPNamespaces...)

	// Convert to regex to match the result of parseConfigMaps()
	for i, ns := range validNamespaces {
		validNamespaces[i] = "^" + ns + "$"
	}

	type configMapTest struct {
		invalid bool
		missing bool
	}

	// Define tests
	tests := []struct {
		name               string
		expectedNamespaces []string
		managedNamespace   configMapTest
		ocpNamespaces      configMapTest
	}{
		{
			name:               "Valid configMaps",
			expectedNamespaces: validNamespaces,
			managedNamespace: configMapTest{
				invalid: false,
				missing: false,
			},
			ocpNamespaces: configMapTest{
				invalid: false,
				missing: false,
			},
		},
		{
			name:               "Invalid managed-namespaces configMap",
			expectedNamespaces: defaultNamespaces,
			managedNamespace: configMapTest{
				invalid: true,
				missing: false,
			},
			ocpNamespaces: configMapTest{
				invalid: false,
				missing: false,
			},
		},
		{
			name:               "Missing managed-namespaces configMap",
			expectedNamespaces: defaultNamespaces,
			managedNamespace: configMapTest{
				invalid: false,
				missing: true,
			},
			ocpNamespaces: configMapTest{
				invalid: false,
				missing: false,
			},
		},
		{
			name:               "Invalid ocp-namespaces configMap",
			expectedNamespaces: defaultNamespaces,
			managedNamespace: configMapTest{
				invalid: false,
				missing: false,
			},
			ocpNamespaces: configMapTest{
				invalid: true,
				missing: false,
			},
		},
		{
			name:               "Missing ocp-namespaces configMap",
			expectedNamespaces: defaultNamespaces,
			managedNamespace: configMapTest{
				invalid: false,
				missing: false,
			},
			ocpNamespaces: configMapTest{
				invalid: false,
				missing: true,
			},
		},
	}

	for _, tt := range tests {
		mockReadiness := readiness.NewMockInterface(ctrl)
		reconciler := createReconciler(t, mockReadiness)
		createNamespace(reconciler, t)

		// managed-namespaces configMap
		if !tt.managedNamespace.missing {
			var cmDataManagedNamespaces string
			if tt.managedNamespace.invalid {
				cmDataManagedNamespaces = "This is an invalid format for the managed-namespaces configmap!"
			} else {
				cmDataManagedNamespaces = "Resources:\n  Namespace:"
				for _, ns := range exampleManagedNamespaces {
					cmDataManagedNamespaces = cmDataManagedNamespaces + fmt.Sprintf("\n  - name: '%v'", ns)
				}
			}
			createConfigMap(reconciler, cmNameManagedNamespaces, cmKeyManagedNamespaces, cmDataManagedNamespaces)
		}

		// ocp-namespaces configMap
		if !tt.ocpNamespaces.missing {
			var cmDataOcpNamespaces string
			if !tt.ocpNamespaces.invalid {
				cmDataOcpNamespaces = "Resources:\n  Namespace:"
				for _, ns := range exampleOCPNamespaces {
					cmDataOcpNamespaces = cmDataOcpNamespaces + fmt.Sprintf("\n  - name: '%v'", ns)
				}
			} else {
				cmDataOcpNamespaces = "This is an invalid format for the managed-namespaces configmap!"
			}
			createConfigMap(reconciler, cmNameOCPNamespaces, cmKeyOCPNamespaces, cmDataOcpNamespaces)
		}

		// Run and verify results
		cmList := &corev1.ConfigMapList{}
		err := reconciler.Client.List(context.TODO(), cmList, &client.ListOptions{})
		if err != nil {
			t.Fatalf("Could not list ConfigMaps: %v", err)
		}

		request := createReconcileRequest(reconciler, cmNameManagedNamespaces)
		namespaceList := reconciler.parseConfigMaps(reqLogger, cmList, request.Namespace)

		assertEquals(t, tt.expectedNamespaces, namespaceList, "Expected namespace lists to match")
	}
}

// Test_parseConfigMaps tests the parseConfigMaps function under various circumstances
func Test_readOCMAgentServiceURLFromConfig(t *testing.T) {
	ctrl := gomock.NewController(t)
	defer ctrl.Finish()

	type configMapTest struct {
		invalid bool
		missing bool
	}

	testValidURL := "http://a-valid.url.svc.cluster.local:9999/test"
	// Define tests
	tests := []struct {
		name               string
		expectedServiceURL string
		oaConfigMap        configMapTest
	}{
		{
			name:               "Valid configMap",
			expectedServiceURL: testValidURL,
			oaConfigMap: configMapTest{
				invalid: false,
				missing: false,
			},
		},
		{
			name:               "Invalid configMap",
			expectedServiceURL: "",
			oaConfigMap: configMapTest{
				invalid: true,
				missing: false,
			},
		},
		{
			name:               "Missing configMap",
			expectedServiceURL: "",
			oaConfigMap: configMapTest{
				invalid: false,
				missing: true,
			},
		},
	}

	for _, tt := range tests {
		mockReadiness := readiness.NewMockInterface(ctrl)
		reconciler := createReconciler(t, mockReadiness)
		createNamespace(reconciler, t)

		// managed-namespaces configMap
		if !tt.oaConfigMap.missing {
			var cmDataOCMAgentServiceURL string
			if tt.oaConfigMap.invalid {
				cmDataOCMAgentServiceURL = "This is an invalid URL"
			} else {
				cmDataOCMAgentServiceURL = testValidURL
			}
			createConfigMap(reconciler, cmNameOcmAgent, cmKeyOCMAgent, cmDataOCMAgentServiceURL)
		}

		// Run and verify results
		cmList := &corev1.ConfigMapList{}
		err := reconciler.Client.List(context.TODO(), cmList, &client.ListOptions{})
		if err != nil {
			t.Fatalf("Could not list ConfigMaps: %v", err)
		}

		request := createReconcileRequest(reconciler, cmNameOcmAgent)
		oaService := reconciler.readOCMAgentServiceURLFromConfig(reqLogger, cmList, request.Namespace)

		assertEquals(t, tt.expectedServiceURL, oaService, "Expected OCM Agent service URLs to match")
	}
}

func Test_createPagerdutyRoute(t *testing.T) {
	// test the structure of the Route is sane
	route := createSubroutes(defaultNamespaces, Pagerduty)

	verifyPagerdutyRoute(t, route, defaultNamespaces)
}

func Test_createGoalertSubroute(t *testing.T) {
	// test the structure of the Route is sane
	route := createSubroutes(defaultNamespaces, GoAlert)

	verifyGoalertRoute(t, route, defaultNamespaces)
}

func Test_createPagerdutyReceivers_WithoutKey(t *testing.T) {
	assertEquals(t, 0, len(createPagerdutyReceivers("", "", "")), "Number of Receivers")
}

func Test_createGoalertReceivers_WithoutURL(t *testing.T) {
	assertEquals(t, 0, len(createGoalertReceiver("", "", "")), "Number of Receivers")
}

func Test_createPagerdutyReceivers_WithKey(t *testing.T) {
	key := "abcdefg1234567890"

	receivers := createPagerdutyReceivers(key, exampleClusterId, exampleProxy)

	verifyPagerdutyReceivers(t, key, exampleProxy, receivers)
}

func Test_createGoalertReceivers_WithURL(t *testing.T) {
	url := "https://dummy-ga-url"

	receiver := createGoalertReceiver(url, receiverGoAlertLow, exampleProxy)
	verifyGoalertLowReceivers(t, url, exampleProxy, receiver)
	receiver = createGoalertReceiver(url, receiverGoAlertHigh, exampleProxy)
	verifyGoalertHighReceivers(t, url, exampleProxy, receiver)
}

func Test_createWatchdogRoute(t *testing.T) {
	// test the structure of the Route is sane
	route := createWatchdogRoute()

	verifyWatchdogRoute(t, route)
}

func Test_createWatchdogReceivers_WithoutURL(t *testing.T) {
	assertEquals(t, 0, len(createWatchdogReceivers("", "")), "Number of Receivers")
}

func Test_createWatchdogReceivers_WithKey(t *testing.T) {
	url := "http://whatever/something"

	receivers := createWatchdogReceivers(url, exampleProxy)

	verifyWatchdogReceiver(t, url, exampleProxy, receivers)
<<<<<<< HEAD
}

func Test_createHeartbeatRoute(t *testing.T) {
	// test the structure of the Route is sane
	route := createHeartbeatRoute()

	verifyHeartbeatRoute(t, route)
}

func Test_createHeartbeatReceivers_WithoutURL(t *testing.T) {
	assertEquals(t, 0, len(createHeartbeatReceivers("", "")), "Number of Receivers")
}

func Test_createHeartbeatReceivers_WithKey(t *testing.T) {
	url := "https://whatever/something"

	receivers := createHeartbeatReceivers(url, exampleProxy)

	verifyHeartbeatReceiver(t, url, exampleProxy, receivers)
=======
>>>>>>> b403bded
}

func Test_createAlertManagerConfig_WithoutKey_WithoutURL(t *testing.T) {
	pdKey := ""
	wdURL := ""
	oaURL := ""
	gaHighURL := ""
	gaLowURL := ""
	gaHeartURL := ""

<<<<<<< HEAD
	config := createAlertManagerConfig(reqLogger, pdKey, gaLowURL, gaHighURL, gaHeartURL, wdURL, oaURL, exampleClusterId, exampleProxy, exampleManagedNamespaces)
=======
	config := createAlertManagerConfig(pdKey, wdURL, oaURL, exampleClusterId, exampleProxy, exampleManagedNamespaces)
>>>>>>> b403bded

	// verify static things
	assertEquals(t, "5m", config.Global.ResolveTimeout, "Global.ResolveTimeout")
	assertEquals(t, pagerdutyURL, config.Global.PagerdutyURL, "Global.PagerdutyURL")
	assertEquals(t, defaultReceiver, config.Route.Receiver, "Route.Receiver")
	assertEquals(t, "30s", config.Route.GroupWait, "Route.GroupWait")
	assertEquals(t, "5m", config.Route.GroupInterval, "Route.GroupInterval")
	assertEquals(t, "12h", config.Route.RepeatInterval, "Route.RepeatInterval")
	assertEquals(t, 0, len(config.Route.Routes), "Route.Routes")
	assertEquals(t, 1, len(config.Receivers), "Receivers")

	verifyNullReceiver(t, config.Receivers)

	verifyInhibitRules(t, config.InhibitRules)
}

func Test_createAlertManagerConfig_WithKey_WithoutURL(t *testing.T) {
	pdKey := "poiuqwer78902345"
	wdURL := ""
	oaURL := ""
	gaHighURL := ""
	gaLowURL := ""
	gaHeartURL := ""

<<<<<<< HEAD
	config := createAlertManagerConfig(reqLogger, pdKey, gaLowURL, gaHighURL, gaHeartURL, wdURL, oaURL, exampleClusterId, exampleProxy, exampleManagedNamespaces)
=======
	config := createAlertManagerConfig(pdKey, wdURL, oaURL, exampleClusterId, exampleProxy, exampleManagedNamespaces)
>>>>>>> b403bded

	// verify static things
	assertEquals(t, "5m", config.Global.ResolveTimeout, "Global.ResolveTimeout")
	assertEquals(t, pagerdutyURL, config.Global.PagerdutyURL, "Global.PagerdutyURL")
	assertEquals(t, defaultReceiver, config.Route.Receiver, "Route.Receiver")
	assertEquals(t, "30s", config.Route.GroupWait, "Route.GroupWait")
	assertEquals(t, "5m", config.Route.GroupInterval, "Route.GroupInterval")
	assertEquals(t, "12h", config.Route.RepeatInterval, "Route.RepeatInterval")
	assertEquals(t, 1, len(config.Route.Routes), "Route.Routes")
	assertEquals(t, 5, len(config.Receivers), "Receivers")

	verifyNullReceiver(t, config.Receivers)

	verifyPagerdutyRoute(t, config.Route.Routes[0], exampleManagedNamespaces)
	verifyPagerdutyReceivers(t, pdKey, exampleProxy, config.Receivers)

	verifyInhibitRules(t, config.InhibitRules)
}

func Test_createAlertManagerConfig_WithKey_WithWDURL_WithOAURL(t *testing.T) {
	pdKey := "poiuqwer78902345"
	wdURL := "http://theinterwebs"
<<<<<<< HEAD
	oaURL := "https://dummy-oa-url"
	gaHighURL := "https://dummy-gahigh-url"
	gaLowURL := "https://dummy-galow-url"
	gaHeartURL := "https://dummy-gaheartbeat-url"

	config := createAlertManagerConfig(reqLogger, pdKey, gaLowURL, gaHighURL, gaHeartURL, wdURL, oaURL, exampleClusterId, exampleProxy, exampleManagedNamespaces)
=======
	oaURL := "http://dummy-oa-url"
	config := createAlertManagerConfig(pdKey, wdURL, oaURL, exampleClusterId, exampleProxy, exampleManagedNamespaces)
>>>>>>> b403bded

	// verify static things
	assertEquals(t, "5m", config.Global.ResolveTimeout, "Global.ResolveTimeout")
	assertEquals(t, pagerdutyURL, config.Global.PagerdutyURL, "Global.PagerdutyURL")
	assertEquals(t, defaultReceiver, config.Route.Receiver, "Route.Receiver")
	assertEquals(t, "30s", config.Route.GroupWait, "Route.GroupWait")
	assertEquals(t, "5m", config.Route.GroupInterval, "Route.GroupInterval")
	assertEquals(t, "12h", config.Route.RepeatInterval, "Route.RepeatInterval")
	assertEquals(t, 5, len(config.Route.Routes), "Route.Routes")
	assertEquals(t, 10, len(config.Receivers), "Receivers")

	verifyNullReceiver(t, config.Receivers)

	verifyPagerdutyRoute(t, config.Route.Routes[2], exampleManagedNamespaces)
	verifyPagerdutyReceivers(t, pdKey, exampleProxy, config.Receivers)

<<<<<<< HEAD
	verifyGoalertRoute(t, config.Route.Routes[3], exampleManagedNamespaces)
	verifyGoalertHighReceivers(t, gaHighURL, exampleProxy, config.Receivers)
	verifyGoalertLowReceivers(t, gaLowURL, exampleProxy, config.Receivers)

	verifyHeartbeatRoute(t, config.Route.Routes[4])
	verifyHeartbeatReceiver(t, gaHeartURL, exampleProxy, config.Receivers)

	verifyWatchdogRoute(t, config.Route.Routes[0])
	verifyWatchdogReceiver(t, wdURL, exampleProxy, config.Receivers)

=======
	verifyWatchdogRoute(t, config.Route.Routes[0])
	verifyWatchdogReceiver(t, wdURL, exampleProxy, config.Receivers)

>>>>>>> b403bded
	verifyOCMAgentRoute(t, config.Route.Routes[1])
	verifyOCMAgentReceiver(t, oaURL, config.Receivers)

	verifyInhibitRules(t, config.InhibitRules)
}

func Test_createAlertManagerConfig_WithoutKey_WithoutOA_WithWDURL(t *testing.T) {
	pdKey := ""
	wdURL := "http://theinterwebs"
	oaURL := ""
<<<<<<< HEAD
	gaHighURL := ""
	gaLowURL := ""
	gaHeartURL := ""

	config := createAlertManagerConfig(reqLogger,
		pdKey,
		gaLowURL,
		gaHighURL,
		gaHeartURL,
		wdURL,
		oaURL,
		exampleClusterId,
		exampleProxy,
		exampleManagedNamespaces)
=======

	config := createAlertManagerConfig(pdKey, wdURL, oaURL, exampleClusterId, exampleProxy, exampleManagedNamespaces)
>>>>>>> b403bded

	// verify static things
	assertEquals(t, "5m", config.Global.ResolveTimeout, "Global.ResolveTimeout")
	assertEquals(t, pagerdutyURL, config.Global.PagerdutyURL, "Global.PagerdutyURL")
	assertEquals(t, defaultReceiver, config.Route.Receiver, "Route.Receiver")
	assertEquals(t, "30s", config.Route.GroupWait, "Route.GroupWait")
	assertEquals(t, "5m", config.Route.GroupInterval, "Route.GroupInterval")
	assertEquals(t, "12h", config.Route.RepeatInterval, "Route.RepeatInterval")
	assertEquals(t, 1, len(config.Route.Routes), "Route.Routes")
	assertEquals(t, 2, len(config.Receivers), "Receivers")

	verifyNullReceiver(t, config.Receivers)
	verifyWatchdogRoute(t, config.Route.Routes[0])
	verifyWatchdogReceiver(t, wdURL, exampleProxy, config.Receivers)

	verifyInhibitRules(t, config.InhibitRules)
}

// createConfigMap creates a fake ConfigMap to use in testing.
func createConfigMap(reconciler *SecretReconciler, configMapName string, configMapKey string, configMapData string) {
	newconfigmap := &corev1.ConfigMap{
		ObjectMeta: metav1.ObjectMeta{
			Name:      configMapName,
			Namespace: config.OperatorNamespace,
		},
		Data: map[string]string{
			configMapKey: configMapData,
		},
	}
	if err := reconciler.Client.Create(context.TODO(), newconfigmap); err != nil {
		panic(err)
	}
}

// createSecret creates a fake Secret to use in testing.
func createSecret(reconciler *SecretReconciler, secretname string, secretkey string, secretdata string) {
	newsecret := &corev1.Secret{
		ObjectMeta: metav1.ObjectMeta{
			Name:      secretname,
			Namespace: config.OperatorNamespace,
		},
		Data: map[string][]byte{
			secretkey: []byte(secretdata),
		},
	}
	if err := reconciler.Client.Create(context.TODO(), newsecret); err != nil {
		panic(err)
	}
}

// createSecret creates a fake Secret to use in testing GoAlert. GoAlert has 3 values in a single secret
func createGoAlertSecret(reconciler *SecretReconciler, secretname string, secreturlLow string, secreturlHigh string, secreturlHeartbeat string, secretdataLow string, secretdataHigh string, secretdataHeartbeat string) {
	newsecret := &corev1.Secret{
		ObjectMeta: metav1.ObjectMeta{
			Name:      secretname,
			Namespace: config.OperatorNamespace,
		},
		Data: map[string][]byte{
			secreturlLow:       []byte(secretdataLow),
			secreturlHigh:      []byte(secretdataHigh),
			secreturlHeartbeat: []byte(secretdataHeartbeat),
		},
	}
	if err := reconciler.Client.Create(context.TODO(), newsecret); err != nil {
		panic(err)
	}
}

// createReconciler creates a fake SecretReconciler for testing.
// If ready is nil, a real readiness Impl is constructed.
func createReconciler(t *testing.T, ready readiness.Interface) *SecretReconciler {
	// scheme := scheme.Scheme
	fakeScheme := k8sruntime.NewScheme()
	utilruntime.Must(configv1.AddToScheme(fakeScheme))
	utilruntime.Must(corev1.AddToScheme(fakeScheme))
	utilruntime.Must(monitoringv1.AddToScheme(fakeScheme))

	// if err := configv1.AddToScheme(scheme); err != nil {
	// 	t.Fatalf("Unable to add route scheme: (%v)", err)
	// }
	if ready == nil {
		ready = &readiness.Impl{}
	}

	return &SecretReconciler{
		Client:    fake.NewClientBuilder().WithScheme(fakeScheme).Build(),
		Scheme:    fakeScheme,
		Readiness: ready,
	}
}

// createNamespace creates a fake `openshift-monitoring` namespace for testing.
func createNamespace(reconciler *SecretReconciler, t *testing.T) {
	err := reconciler.Client.Create(context.TODO(), &corev1.Namespace{ObjectMeta: metav1.ObjectMeta{Name: config.OperatorNamespace}})
	if err != nil {
		// exit the test if we can't create the namespace. Every test depends on this.
		t.Errorf("Couldn't create the required namespace for the test. Encountered error: %s", err)
		panic("Exiting due to fatal error")
	}
}

// Create the reconcile request for the specified secret.
func createReconcileRequest(reconciler *SecretReconciler, secretname string) *reconcile.Request {
	return &reconcile.Request{
		NamespacedName: types.NamespacedName{
			Name:      secretname,
			Namespace: config.OperatorNamespace,
		},
	}
}

// Test_createPagerdutySecret_Create tests writing to the Alertmanager config.
func Test_createPagerdutySecret_Create(t *testing.T) {
	pdKey := "asdaidsgadfi9853"
	wdURL := "http://theinterwebs/asdf"
	oaURL := fmt.Sprintf("http://%s.%s.svc.cluster.local:%d%s", ocmAgentService, ocmAgentNamespace, 9999, ocmAgentWebhookPath)
<<<<<<< HEAD
	gaHighURL := ""
	gaLowURL := ""
	gaHeartURL := ""

	configExpected := createAlertManagerConfig(reqLogger,
		pdKey,
		gaLowURL,
		gaHighURL,
		gaHeartURL,
		wdURL,
		oaURL,
		exampleClusterId,
		exampleProxy,
		defaultNamespaces)
=======

	configExpected := createAlertManagerConfig(pdKey, wdURL, oaURL, exampleClusterId, exampleProxy, defaultNamespaces)
>>>>>>> b403bded

	verifyInhibitRules(t, configExpected.InhibitRules)

	// prepare environment
	ctrl := gomock.NewController(t)
	defer ctrl.Finish()
	mockReadiness := readiness.NewMockInterface(ctrl)
	mockReadiness.EXPECT().IsReady().Times(1).Return(true, nil)
	mockReadiness.EXPECT().Result().Times(1).Return(reconcile.Result{})
	reconciler := createReconciler(t, mockReadiness)
	createNamespace(reconciler, t)
	createSecret(reconciler, secretNamePD, secretKeyPD, pdKey)
	createSecret(reconciler, secretNameDMS, secretKeyDMS, wdURL)
	createConfigMap(reconciler, cmNameOcmAgent, cmKeyOCMAgent, oaURL)
	createClusterVersion(reconciler)
	createClusterProxy(reconciler)

	// reconcile (one event should config everything)
	req := createReconcileRequest(reconciler, "pd-secret")
	ret, err := reconciler.Reconcile(context.TODO(), *req)
	assertEquals(t, reconcile.Result{}, ret, "Unexpected result")
	assertEquals(t, nil, err, "Unexpected err")

	// read config and a copy for comparison
	configActual := readAlertManagerConfig(reconciler, req)

	assertEquals(t, configExpected, configActual, "Config Deep Comparison")
}

// Test updating the config and making sure it is updated as expected
func Test_createPagerdutySecret_Update(t *testing.T) {
	pdKey := "asdaidsgadfi9853"
	wdURL := "http://theinterwebs/asdf"
	oaURL := fmt.Sprintf("http://%s.%s.svc.cluster.local:%d%s", ocmAgentService, ocmAgentNamespace, 9999, ocmAgentWebhookPath)
	gaHighURL := ""
	gaLowURL := ""
	gaHeartURL := ""

	var ret reconcile.Result
	var err error

<<<<<<< HEAD
	configExpected := createAlertManagerConfig(reqLogger, pdKey, gaLowURL, gaHighURL, gaHeartURL, wdURL, oaURL, exampleClusterId, exampleProxy, defaultNamespaces)
=======
	configExpected := createAlertManagerConfig(pdKey, wdURL, oaURL, exampleClusterId, exampleProxy, defaultNamespaces)
>>>>>>> b403bded

	verifyInhibitRules(t, configExpected.InhibitRules)

	// prepare environment
	ctrl := gomock.NewController(t)
	defer ctrl.Finish()
	mockReadiness := readiness.NewMockInterface(ctrl)
	mockReadiness.EXPECT().IsReady().Times(2).Return(true, nil)
	mockReadiness.EXPECT().Result().Times(2).Return(reconcile.Result{})
	reconciler := createReconciler(t, mockReadiness)
	createNamespace(reconciler, t)
	createSecret(reconciler, secretNamePD, secretKeyPD, pdKey)
	createConfigMap(reconciler, cmNameOcmAgent, cmKeyOCMAgent, oaURL)
	createClusterVersion(reconciler)
	createClusterProxy(reconciler)

	// reconcile (one event should config everything)
	req := createReconcileRequest(reconciler, secretNamePD)
	ret, err = reconciler.Reconcile(context.TODO(), *req)
	assertEquals(t, reconcile.Result{}, ret, "Unexpected result")
	assertEquals(t, nil, err, "Unexpected err")

	// verify what we have configured is NOT what we expect at the end (we have updates to do still)
	configActual := readAlertManagerConfig(reconciler, req)
	assertNotEquals(t, configExpected, configActual, "Config Deep Comparison")

	// update environment
	createSecret(reconciler, secretNameDMS, secretKeyDMS, wdURL)
	req = createReconcileRequest(reconciler, secretNameDMS)
	ret, err = reconciler.Reconcile(context.TODO(), *req)
	assertEquals(t, reconcile.Result{}, ret, "Unexpected result")
	assertEquals(t, nil, err, "Unexpected err")

	// read config and compare
	configActual = readAlertManagerConfig(reconciler, req)

	assertEquals(t, configExpected, configActual, "Config Deep Comparison")
}

// Test_createPagerdutySecret_Create tests writing to the Alertmanager config.
func Test_createGoalertSecret_Create(t *testing.T) {
	pdKey := ""
	wdURL := ""
	oaURL := fmt.Sprintf("http://%s.%s.svc.cluster.local:%d%s", ocmAgentService, ocmAgentNamespace, 9999, ocmAgentWebhookPath)
	gaHighURL := "https://dummy-gahigh-url"
	gaLowURL := "https://dummy-galow-url"
	gaHeartURL := "https://dummy-gaheartbeat-url"

	configExpected := createAlertManagerConfig(reqLogger, pdKey, gaLowURL, gaHighURL, gaHeartURL, wdURL, oaURL, exampleClusterId, exampleProxy, defaultNamespaces)

	verifyInhibitRules(t, configExpected.InhibitRules)

	// prepare environment
	ctrl := gomock.NewController(t)
	defer ctrl.Finish()
	mockReadiness := readiness.NewMockInterface(ctrl)
	mockReadiness.EXPECT().IsReady().Times(1).Return(true, nil)
	mockReadiness.EXPECT().Result().Times(1).Return(reconcile.Result{})
	reconciler := createReconciler(t, mockReadiness)
	createNamespace(reconciler, t)
	createGoAlertSecret(reconciler, 
		secretNameGoalert, 
		secretKeyGoalertLow, 
		secretKeyGoalertHigh, 
		secretKeyGoalertHeartbeat, 
		gaLowURL, 
		gaHighURL, 
		gaHeartURL)
	createConfigMap(reconciler, cmNameOcmAgent, cmKeyOCMAgent, oaURL)
	createClusterVersion(reconciler)
	createClusterProxy(reconciler)

	// reconcile (one event should config everything)
	req := createReconcileRequest(reconciler, "goalert-secret")
	ret, err := reconciler.Reconcile(context.TODO(), *req)
	assertEquals(t, reconcile.Result{}, ret, "Unexpected result")
	assertEquals(t, nil, err, "Unexpected err")

	// read config and a copy for comparison
	configActual := readAlertManagerConfig(reconciler, req)

	assertEquals(t, configExpected, configActual, "Config Deep Comparison")
}

// Test updating the config and making sure it is updated as expected
func Test_createGoalertSecret_Update(t *testing.T) {
	pdKey := ""
	wdURL := ""
	oaURL := fmt.Sprintf("http://%s.%s.svc.cluster.local:%d%s", ocmAgentService, ocmAgentNamespace, 9999, ocmAgentWebhookPath)
	gaHighURL := "https://dummy-gahigh-url"
	gaLowURL := "https://dummy-galow-url"
	gaHeartURL := "https://dummy-gaheartbeat-url"

	var ret reconcile.Result
	var err error

	configExpected := createAlertManagerConfig(reqLogger, pdKey, gaLowURL, gaHighURL, gaHeartURL, wdURL, oaURL, exampleClusterId, exampleProxy, defaultNamespaces)

	verifyInhibitRules(t, configExpected.InhibitRules)

	// prepare environment
	ctrl := gomock.NewController(t)
	defer ctrl.Finish()
	mockReadiness := readiness.NewMockInterface(ctrl)
	mockReadiness.EXPECT().IsReady().Times(1).Return(true, nil)
	mockReadiness.EXPECT().Result().Times(1).Return(reconcile.Result{})
	reconciler := createReconciler(t, mockReadiness)
	createNamespace(reconciler, t)
	createGoAlertSecret(reconciler, 
		secretNameGoalert, 
		secretKeyGoalertLow, 
		secretKeyGoalertHigh, 
		secretKeyGoalertHeartbeat, 
		gaLowURL, 
		gaHighURL, 
		gaHeartURL)
	createConfigMap(reconciler, cmNameOcmAgent, cmKeyOCMAgent, oaURL)
	createClusterVersion(reconciler)
	createClusterProxy(reconciler)

	// reconcile (one event should config everything)
	req := createReconcileRequest(reconciler, secretNameGoalert)
	ret, err = reconciler.Reconcile(context.TODO(), *req)
	assertEquals(t, reconcile.Result{}, ret, "Unexpected result")
	assertEquals(t, nil, err, "Unexpected err")

	// read config and compare
	configActual := readAlertManagerConfig(reconciler, req)

	assertEquals(t, configExpected, configActual, "Config Deep Comparison")
}

func createClusterProxy(reconciler *SecretReconciler) {
	clusterProxy := &configv1.Proxy{
		ObjectMeta: metav1.ObjectMeta{
			Name: "cluster",
		},
		Spec: configv1.ProxySpec{
			HTTPSProxy: exampleProxy,
		},
		Status: configv1.ProxyStatus{
			HTTPSProxy: exampleProxy,
		},
	}
	if err := reconciler.Client.Create(context.TODO(), clusterProxy); err != nil {
		panic(err)
	}
}

func createClusterVersion(reconciler *SecretReconciler) {
	clusterVersion := &configv1.ClusterVersion{
		ObjectMeta: metav1.ObjectMeta{
			Name: "version",
		},
		Spec: configv1.ClusterVersionSpec{
			ClusterID: exampleClusterId,
		},
	}
	if err := reconciler.Client.Create(context.TODO(), clusterVersion); err != nil {
		panic(err)
	}
}

func Test_SecretReconciler(t *testing.T) {
	ctrl := gomock.NewController(t)
	defer ctrl.Finish()

	tests := []struct {
		name        string
		dmsExists   bool
		pdExists    bool
		amExists    bool
		oaExists    bool
		gaExists    bool
		otherExists bool
	}{
		{
			name:        "Test reconcile with NO secrets.",
			dmsExists:   false,
			pdExists:    false,
			amExists:    false,
			oaExists:    false,
			gaExists:    false,
			otherExists: false,
		},
		{
			name:        "Test reconcile with dms-secret only.",
			dmsExists:   true,
			pdExists:    false,
			amExists:    false,
			oaExists:    false,
			gaExists:    false,
			otherExists: false,
		},
		{
			name:        "Test reconcile with pd-secret only.",
			dmsExists:   false,
			pdExists:    true,
			amExists:    false,
			oaExists:    false,
			gaExists:    false,
			otherExists: false,
		},
		{
			name:        "Test reconcile with alertmanager-main only.",
			dmsExists:   false,
			pdExists:    false,
			amExists:    true,
			oaExists:    false,
			gaExists:    false,
			otherExists: false,
		},
		{
			name:        "Test reconcile with GoAlert secret only.",
			dmsExists:   false,
			pdExists:    false,
			amExists:    false,
			oaExists:    false,
			gaExists:    true,
			otherExists: false,
		},
		{
			name:        "Test reconcile with 'other' secret only.",
			dmsExists:   false,
			pdExists:    false,
			amExists:    false,
			oaExists:    false,
			gaExists:    false,
			otherExists: true,
		},
		{
			name:        "Test reconcile with pd & dms secrets.",
			dmsExists:   true,
			pdExists:    true,
			amExists:    false,
			oaExists:    false,
			gaExists:    false,
			otherExists: false,
		},
		{
			name:        "Test reconcile with pd & am secrets.",
			dmsExists:   false,
			pdExists:    true,
			amExists:    true,
			oaExists:    false,
			gaExists:    false,
			otherExists: false,
		},
		{
			name:        "Test reconcile with ga & am secrets.",
			dmsExists:   false,
			pdExists:    false,
			amExists:    true,
			oaExists:    false,
			gaExists:    true,
			otherExists: false,
		},
		{
			name:        "Test reconcile with am & dms secrets.",
			dmsExists:   true,
			pdExists:    false,
			amExists:    true,
			oaExists:    false,
			gaExists:    false,
			otherExists: false,
		},
		{
			name:        "Test reconcile with pd, dms, and am secrets.",
			dmsExists:   true,
			pdExists:    true,
			amExists:    true,
			oaExists:    false,
			gaExists:    false,
			otherExists: false,
		},
		{
			name:        "Test reconcile with ga, pd, dms, and am secrets.",
			dmsExists:   true,
			pdExists:    true,
			amExists:    true,
			oaExists:    false,
			gaExists:    true,
			otherExists: false,
		},
	}
	for _, tt := range tests {
		mockReadiness := readiness.NewMockInterface(ctrl)
		mockReadiness.EXPECT().IsReady().Times(1).Return(true, nil)
		mockReadiness.EXPECT().Result().Times(1).Return(reconcile.Result{})
		reconciler := createReconciler(t, mockReadiness)
		createNamespace(reconciler, t)
		createClusterVersion(reconciler)
		createClusterProxy(reconciler)

		pdKey := ""
		wdURL := ""
		oaURL := ""
		gaLowURL := ""
		gaHighURL := ""
		gaHeartURL := ""

		// Create the secrets for this specific test.
		if tt.amExists {
<<<<<<< HEAD
			writeAlertManagerConfig(reconciler, reqLogger, createAlertManagerConfig(reqLogger, pdKey, gaLowURL, gaHighURL, gaHeartURL, wdURL, oaURL, "", "", defaultNamespaces))
=======
			writeAlertManagerConfig(reconciler, reqLogger, createAlertManagerConfig("", "", "", "", "", defaultNamespaces))
>>>>>>> b403bded
		}
		if tt.dmsExists {
			wdURL = "https://hjklasdf09876"
			createSecret(reconciler, secretNameDMS, secretKeyDMS, wdURL)
		}
		if tt.otherExists {
			createSecret(reconciler, "other", "key", "asdfjkl")
		}
		if tt.pdExists {
			pdKey = "asdfjkl123"
			createSecret(reconciler, secretNamePD, secretKeyPD, pdKey)
		}
		if tt.gaExists {
			gaHighURL = "https://dummy-gahigh-url"
			gaLowURL = "https://dummy-galow-url"
			gaHeartURL = "https://dummy-gaheartbeat-url"
			createGoAlertSecret(reconciler, 
				secretNameGoalert, 
				secretKeyGoalertLow, 
				secretKeyGoalertHigh, 
				secretKeyGoalertHeartbeat, 
				gaLowURL, 
				gaHighURL, 
				gaHeartURL)
		}
		if tt.oaExists {
			oaURL = fmt.Sprintf("http://%s.%s.svc.cluster.local:%d%s", ocmAgentService, ocmAgentNamespace, 9999, ocmAgentWebhookPath)
			createConfigMap(reconciler, cmNameOcmAgent, cmKeyOCMAgent, oaURL)
		}
<<<<<<< HEAD

		configExpected := createAlertManagerConfig(reqLogger, pdKey, gaLowURL, gaHighURL, gaHeartURL, wdURL, oaURL, exampleClusterId, exampleProxy, defaultNamespaces)
=======
		configExpected := createAlertManagerConfig(pdKey, wdURL, oaURL, exampleClusterId, exampleProxy, defaultNamespaces)
>>>>>>> b403bded

		verifyInhibitRules(t, configExpected.InhibitRules)

		req := createReconcileRequest(reconciler, secretNameAlertmanager)
		ret, err := reconciler.Reconcile(context.TODO(), *req)
		assertEquals(t, reconcile.Result{}, ret, "Unexpected result")
		assertEquals(t, nil, err, "Unexpected err")

		// load the config and check it
		configActual := readAlertManagerConfig(reconciler, req)

		// NOTE compare of the objects will fail when no secrets are created for some reason, so using .String()
		assertEquals(t, configExpected.String(), configActual.String(), tt.name)
	}
}

// Test_SecretReconciler_Readiness tests the Reconcile loop for different results of the
// cluster readiness check.
func Test_SecretReconciler_Readiness(t *testing.T) {
	ctrl := gomock.NewController(t)
	defer ctrl.Finish()
	tests := []struct {
		name      string
		ready     bool
		readyErr  bool
		expectDMS bool
		expectPD  bool
		expectGA  bool
		expectOA  bool
	}{
		{
			name:      "Cluster not ready: don't configure GA, PD or OA.",
			ready:     false,
			readyErr:  false,
			expectDMS: true,
			expectPD:  false,
			expectGA:  false,
			expectOA:  false,
		},
		{
			// This is covered by other test cases, but for completeness...
			name:      "Cluster ready: configure everything.",
			ready:     true,
			readyErr:  false,
			expectDMS: true,
			expectPD:  true,
			expectGA:  true,
			expectOA:  true,
		},
		{
			name:      "Readiness check errors: don't configure anything.",
			ready:     false,
			readyErr:  true,
			expectDMS: false,
			expectPD:  false,
			expectGA:  false,
			expectOA:  false,
		},
	}
	for _, tt := range tests {
		mockReadiness := readiness.NewMockInterface(ctrl)
		var expectErr error = nil
		if tt.readyErr {
			expectErr = fmt.Errorf("An error occurred")
		}
		mockReadiness.EXPECT().IsReady().Times(1).Return(tt.ready, expectErr)
		// Use a weird Result() to validate that all the code paths are using it.
		expectResult := reconcile.Result{RequeueAfter: 12345}
		mockReadiness.EXPECT().Result().Times(1).Return(expectResult)
		reconciler := createReconciler(t, mockReadiness)
		createNamespace(reconciler, t)
		createClusterVersion(reconciler)
		createClusterProxy(reconciler)

<<<<<<< HEAD
		writeAlertManagerConfig(reconciler, reqLogger, createAlertManagerConfig(reqLogger, "", "", "", "", "", "", "", "", defaultNamespaces))
=======
		writeAlertManagerConfig(reconciler, reqLogger, createAlertManagerConfig("", "", "", "", "", defaultNamespaces))
>>>>>>> b403bded

		pdKey := "asdfjkl123"
		dmsURL := "https://hjklasdf09876"
		oaURL := fmt.Sprintf("http://%s.%s.svc.cluster.local:%d%s", ocmAgentService, ocmAgentNamespace, 9999, ocmAgentWebhookPath)
		gaHighURL := "https://dummy-gahigh-url"
		gaLowURL := "https://dummy-galow-url"
		gaHeartURL := "https://dummy-gaheartbeat-url"

		// Create the secrets for this specific test.
		// We're testing that Reconcile parlays the PD/DMS secrets into the AM config as
		// appropriate. So we always start with those two secrets
		createSecret(reconciler, secretNameDMS, secretKeyDMS, dmsURL)
		createSecret(reconciler, secretNamePD, secretKeyPD, pdKey)
		createGoAlertSecret(reconciler, 
			secretNameGoalert, 
			secretKeyGoalertLow, 
			secretKeyGoalertHigh, 
			secretKeyGoalertHeartbeat, 
			gaLowURL, 
			gaHighURL, 
			gaHeartURL)

		// However, we expect the AM config to be updated only according to the test spec
		if !tt.expectDMS {
			dmsURL = ""
		}
		if !tt.expectPD {
			pdKey = ""
		}
		if !tt.expectGA {
			gaHighURL = ""
			gaLowURL = ""
			gaHeartURL = ""
		}
		if tt.expectOA {
			createConfigMap(reconciler, cmNameOcmAgent, cmKeyOCMAgent, oaURL)
		} else {
			oaURL = ""
		}
<<<<<<< HEAD

		configExpected := createAlertManagerConfig(reqLogger, pdKey, gaLowURL, gaHighURL, gaHeartURL, dmsURL, oaURL, exampleClusterId, exampleProxy, defaultNamespaces)
=======
		configExpected := createAlertManagerConfig(pdKey, dmsURL, oaURL, exampleClusterId, exampleProxy, defaultNamespaces)
>>>>>>> b403bded

		verifyInhibitRules(t, configExpected.InhibitRules)

		req := createReconcileRequest(reconciler, secretNameAlertmanager)
		ret, err := reconciler.Reconcile(context.TODO(), *req)
		assertEquals(t, expectResult, ret, "Unexpected result")
		assertEquals(t, expectErr, err, "Unexpected err")

		// load the config and check it
		configActual := readAlertManagerConfig(reconciler, req)

		// NOTE compare of the objects will fail when no secrets are created for some reason, so using .String()
		assertEquals(t, configExpected.String(), configActual.String(), tt.name)
	}
}<|MERGE_RESOLUTION|>--- conflicted
+++ resolved
@@ -247,7 +247,6 @@
 	assertTrue(t, hasPagerduty, fmt.Sprintf("No '%s' receiver", receiverPagerduty))
 }
 
-<<<<<<< HEAD
 // utility function to verify Goalert Receivers
 func verifyGoalertLowReceivers(t *testing.T, url string, proxy string, receivers []*alertmanager.Receiver) {
 	// there are at least 1 receiver: goalert
@@ -311,8 +310,6 @@
 	assertTrue(t, hasWatchdog, fmt.Sprintf("No '%s' receiver", receiverWatchdog))
 }
 
-=======
->>>>>>> b403bded
 // utility function to verify watchdog route
 func verifyWatchdogRoute(t *testing.T, route *alertmanager.Route) {
 	assertEquals(t, receiverWatchdog, route.Receiver, "Receiver Name")
@@ -977,13 +974,11 @@
 	receivers := createWatchdogReceivers(url, exampleProxy)
 
 	verifyWatchdogReceiver(t, url, exampleProxy, receivers)
-<<<<<<< HEAD
 }
 
 func Test_createHeartbeatRoute(t *testing.T) {
 	// test the structure of the Route is sane
 	route := createHeartbeatRoute()
-
 	verifyHeartbeatRoute(t, route)
 }
 
@@ -997,8 +992,6 @@
 	receivers := createHeartbeatReceivers(url, exampleProxy)
 
 	verifyHeartbeatReceiver(t, url, exampleProxy, receivers)
-=======
->>>>>>> b403bded
 }
 
 func Test_createAlertManagerConfig_WithoutKey_WithoutURL(t *testing.T) {
@@ -1009,11 +1002,7 @@
 	gaLowURL := ""
 	gaHeartURL := ""
 
-<<<<<<< HEAD
 	config := createAlertManagerConfig(reqLogger, pdKey, gaLowURL, gaHighURL, gaHeartURL, wdURL, oaURL, exampleClusterId, exampleProxy, exampleManagedNamespaces)
-=======
-	config := createAlertManagerConfig(pdKey, wdURL, oaURL, exampleClusterId, exampleProxy, exampleManagedNamespaces)
->>>>>>> b403bded
 
 	// verify static things
 	assertEquals(t, "5m", config.Global.ResolveTimeout, "Global.ResolveTimeout")
@@ -1038,11 +1027,7 @@
 	gaLowURL := ""
 	gaHeartURL := ""
 
-<<<<<<< HEAD
 	config := createAlertManagerConfig(reqLogger, pdKey, gaLowURL, gaHighURL, gaHeartURL, wdURL, oaURL, exampleClusterId, exampleProxy, exampleManagedNamespaces)
-=======
-	config := createAlertManagerConfig(pdKey, wdURL, oaURL, exampleClusterId, exampleProxy, exampleManagedNamespaces)
->>>>>>> b403bded
 
 	// verify static things
 	assertEquals(t, "5m", config.Global.ResolveTimeout, "Global.ResolveTimeout")
@@ -1065,17 +1050,12 @@
 func Test_createAlertManagerConfig_WithKey_WithWDURL_WithOAURL(t *testing.T) {
 	pdKey := "poiuqwer78902345"
 	wdURL := "http://theinterwebs"
-<<<<<<< HEAD
 	oaURL := "https://dummy-oa-url"
 	gaHighURL := "https://dummy-gahigh-url"
 	gaLowURL := "https://dummy-galow-url"
 	gaHeartURL := "https://dummy-gaheartbeat-url"
 
 	config := createAlertManagerConfig(reqLogger, pdKey, gaLowURL, gaHighURL, gaHeartURL, wdURL, oaURL, exampleClusterId, exampleProxy, exampleManagedNamespaces)
-=======
-	oaURL := "http://dummy-oa-url"
-	config := createAlertManagerConfig(pdKey, wdURL, oaURL, exampleClusterId, exampleProxy, exampleManagedNamespaces)
->>>>>>> b403bded
 
 	// verify static things
 	assertEquals(t, "5m", config.Global.ResolveTimeout, "Global.ResolveTimeout")
@@ -1092,7 +1072,6 @@
 	verifyPagerdutyRoute(t, config.Route.Routes[2], exampleManagedNamespaces)
 	verifyPagerdutyReceivers(t, pdKey, exampleProxy, config.Receivers)
 
-<<<<<<< HEAD
 	verifyGoalertRoute(t, config.Route.Routes[3], exampleManagedNamespaces)
 	verifyGoalertHighReceivers(t, gaHighURL, exampleProxy, config.Receivers)
 	verifyGoalertLowReceivers(t, gaLowURL, exampleProxy, config.Receivers)
@@ -1103,11 +1082,6 @@
 	verifyWatchdogRoute(t, config.Route.Routes[0])
 	verifyWatchdogReceiver(t, wdURL, exampleProxy, config.Receivers)
 
-=======
-	verifyWatchdogRoute(t, config.Route.Routes[0])
-	verifyWatchdogReceiver(t, wdURL, exampleProxy, config.Receivers)
-
->>>>>>> b403bded
 	verifyOCMAgentRoute(t, config.Route.Routes[1])
 	verifyOCMAgentReceiver(t, oaURL, config.Receivers)
 
@@ -1118,7 +1092,6 @@
 	pdKey := ""
 	wdURL := "http://theinterwebs"
 	oaURL := ""
-<<<<<<< HEAD
 	gaHighURL := ""
 	gaLowURL := ""
 	gaHeartURL := ""
@@ -1133,10 +1106,6 @@
 		exampleClusterId,
 		exampleProxy,
 		exampleManagedNamespaces)
-=======
-
-	config := createAlertManagerConfig(pdKey, wdURL, oaURL, exampleClusterId, exampleProxy, exampleManagedNamespaces)
->>>>>>> b403bded
 
 	// verify static things
 	assertEquals(t, "5m", config.Global.ResolveTimeout, "Global.ResolveTimeout")
@@ -1253,7 +1222,6 @@
 	pdKey := "asdaidsgadfi9853"
 	wdURL := "http://theinterwebs/asdf"
 	oaURL := fmt.Sprintf("http://%s.%s.svc.cluster.local:%d%s", ocmAgentService, ocmAgentNamespace, 9999, ocmAgentWebhookPath)
-<<<<<<< HEAD
 	gaHighURL := ""
 	gaLowURL := ""
 	gaHeartURL := ""
@@ -1268,10 +1236,6 @@
 		exampleClusterId,
 		exampleProxy,
 		defaultNamespaces)
-=======
-
-	configExpected := createAlertManagerConfig(pdKey, wdURL, oaURL, exampleClusterId, exampleProxy, defaultNamespaces)
->>>>>>> b403bded
 
 	verifyInhibitRules(t, configExpected.InhibitRules)
 
@@ -1313,11 +1277,7 @@
 	var ret reconcile.Result
 	var err error
 
-<<<<<<< HEAD
 	configExpected := createAlertManagerConfig(reqLogger, pdKey, gaLowURL, gaHighURL, gaHeartURL, wdURL, oaURL, exampleClusterId, exampleProxy, defaultNamespaces)
-=======
-	configExpected := createAlertManagerConfig(pdKey, wdURL, oaURL, exampleClusterId, exampleProxy, defaultNamespaces)
->>>>>>> b403bded
 
 	verifyInhibitRules(t, configExpected.InhibitRules)
 
@@ -1621,11 +1581,7 @@
 
 		// Create the secrets for this specific test.
 		if tt.amExists {
-<<<<<<< HEAD
 			writeAlertManagerConfig(reconciler, reqLogger, createAlertManagerConfig(reqLogger, pdKey, gaLowURL, gaHighURL, gaHeartURL, wdURL, oaURL, "", "", defaultNamespaces))
-=======
-			writeAlertManagerConfig(reconciler, reqLogger, createAlertManagerConfig("", "", "", "", "", defaultNamespaces))
->>>>>>> b403bded
 		}
 		if tt.dmsExists {
 			wdURL = "https://hjklasdf09876"
@@ -1655,12 +1611,8 @@
 			oaURL = fmt.Sprintf("http://%s.%s.svc.cluster.local:%d%s", ocmAgentService, ocmAgentNamespace, 9999, ocmAgentWebhookPath)
 			createConfigMap(reconciler, cmNameOcmAgent, cmKeyOCMAgent, oaURL)
 		}
-<<<<<<< HEAD
 
 		configExpected := createAlertManagerConfig(reqLogger, pdKey, gaLowURL, gaHighURL, gaHeartURL, wdURL, oaURL, exampleClusterId, exampleProxy, defaultNamespaces)
-=======
-		configExpected := createAlertManagerConfig(pdKey, wdURL, oaURL, exampleClusterId, exampleProxy, defaultNamespaces)
->>>>>>> b403bded
 
 		verifyInhibitRules(t, configExpected.InhibitRules)
 
@@ -1735,11 +1687,7 @@
 		createClusterVersion(reconciler)
 		createClusterProxy(reconciler)
 
-<<<<<<< HEAD
 		writeAlertManagerConfig(reconciler, reqLogger, createAlertManagerConfig(reqLogger, "", "", "", "", "", "", "", "", defaultNamespaces))
-=======
-		writeAlertManagerConfig(reconciler, reqLogger, createAlertManagerConfig("", "", "", "", "", defaultNamespaces))
->>>>>>> b403bded
 
 		pdKey := "asdfjkl123"
 		dmsURL := "https://hjklasdf09876"
@@ -1779,12 +1727,8 @@
 		} else {
 			oaURL = ""
 		}
-<<<<<<< HEAD
 
 		configExpected := createAlertManagerConfig(reqLogger, pdKey, gaLowURL, gaHighURL, gaHeartURL, dmsURL, oaURL, exampleClusterId, exampleProxy, defaultNamespaces)
-=======
-		configExpected := createAlertManagerConfig(pdKey, dmsURL, oaURL, exampleClusterId, exampleProxy, defaultNamespaces)
->>>>>>> b403bded
 
 		verifyInhibitRules(t, configExpected.InhibitRules)
 
