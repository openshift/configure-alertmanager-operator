--- conflicted
+++ resolved
@@ -601,25 +601,6 @@
 	reqLogger := log.WithValues("Request.Name", request.Name)
 	reqLogger.Info("Reconciling Object")
 
-<<<<<<< HEAD
-=======
-	// FEDRAMP environment check
-	// TODO: Add cluster info anonymization if FEDRAMP is true
-	fedramp := false
-	if fedrampVar, ok := os.LookupEnv("FEDRAMP"); ok {
-		fedramp, err := strconv.ParseBool(fedrampVar)
-		if err != nil {
-			reqLogger.Info("FedRAMP environment variable unable to be parsed", "fedramp", fedramp)
-		}
-
-		if fedramp {
-			reqLogger.Info("FedRAMP environment", "fedramp", fedramp)
-		}
-	} else {
-		reqLogger.Info("FedRAMP environment variable unset", "fedramp", fedramp)
-	}
-
->>>>>>> d73fb195
 	// This operator is only interested in the 3 secrets & 1 configMap listed below. Skip reconciling for all other objects.
 	// TODO: Filter these with a predicate instead
 	switch request.Name {
